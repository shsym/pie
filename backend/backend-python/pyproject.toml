[project]
name = "pie-backend"
version = "0.1.0"
description = "Your project description"
authors = [{ name = "In Gim", email = "in.gim@yale.edu" }]
license = "MIT"
requires-python = ">=3.11"

dependencies = [
    "fire>=0.6",
    "msgpack>=0.5",
    "platformdirs>=4.3",
    "pyzmq>=27.0.0",
    "requests>=2.32",
    "tqdm>=4.67",
    "websockets>=15.0",
    "ztensor>=0.1.4",
    "msgspec>=0.19.0"
<<<<<<< HEAD
]

[project.optional-dependencies]
# CUDA support - Linux only (flashinfer requires CUDA-capable hardware)
cuda = [
    "flashinfer-python>=0.3.1; platform_system=='Linux'",
]

# macOS-specific dependencies for Metal backend debugging
macos = [
    # Core PyObjC for Objective-C bridge (more stable than full PyObjC suite)
    "pyobjc-core>=10.0,<11.0; platform_system=='Darwin'",
    # Essential Metal framework bindings only
    "pyobjc-framework-Metal>=10.0,<11.0; platform_system=='Darwin'",
    "pyobjc-framework-MetalKit>=10.0,<11.0; platform_system=='Darwin'",
    "pyobjc-framework-Cocoa>=10.0,<11.0; platform_system=='Darwin'",
]

# Debug framework dependencies - cross-platform
debug = [
    # Development Tools - Code quality and type safety (additional to core)
    "mypy>=1.5.0,<2.0.0",
    # Plugin Bindings - Multi-language support
    "pybind11~=3.0",
    # Testing Framework - TDD Approach
    "pytest~=8.4.2",
    "pytest-asyncio~=1.1.0",
    "pytest-cov~=7.0.0",
    "pytest-mock>=3.11.0,<4.0.0",
    # Type Extensions
    "typing-extensions~=4.15.0",
    # Performance monitoring
    "psutil>=5.8.0",
    # Scientific computing
    "scipy>=1.9.0",
]

[tool.setuptools.packages.find]
where = ["."]
include = ["*"]
exclude = ["tests*", "*.tests*"]

[tool.setuptools.package-data]
"*" = ["*.sql", "*.toml", "*.yaml", "*.yml"]

[tool.uv]
# Ensure cross-platform compatibility by not failing on unavailable platform-specific packages
environments = ["sys_platform == 'darwin'", "sys_platform == 'linux'"]
=======
]
>>>>>>> 30756bd7
<|MERGE_RESOLUTION|>--- conflicted
+++ resolved
@@ -16,7 +16,6 @@
     "websockets>=15.0",
     "ztensor>=0.1.4",
     "msgspec>=0.19.0"
-<<<<<<< HEAD
 ]
 
 [project.optional-dependencies]
@@ -64,7 +63,4 @@
 
 [tool.uv]
 # Ensure cross-platform compatibility by not failing on unavailable platform-specific packages
-environments = ["sys_platform == 'darwin'", "sys_platform == 'linux'"]
-=======
-]
->>>>>>> 30756bd7
+environments = ["sys_platform == 'darwin'", "sys_platform == 'linux'"]