"""Qwen 3 Large Language Model Architecture (Qwen3)"""

from __future__ import annotations

import torch
from torch import nn

import flashinfer as ops
<<<<<<< HEAD
from adapter import Adapter, AdapterBuffer
from config import L4maConfig
=======

from config.qwen3 import Qwen3Arch
>>>>>>> 0a13c55f

VERSION = "0.1.0"


def create_fusion_map(model: nn.Module):
    """
    Analyzes the model and creates a map for fusing weights.

    Returns:
        A dictionary mapping {fused_tensor_name: {"sources": [source_names], "dim": cat_dim}}.
    """
    fusion_map = {}
    for name, module in model.named_modules():
        # --- Rule for Qwen3Attention QKV Fusion ---
        if isinstance(module, Qwen3Attention):
            # Handle weights
            target_w = f"{name}.qkv_proj.weight"
            sources_w = [
                f"{name}.q_proj.weight",
                f"{name}.k_proj.weight",
                f"{name}.v_proj.weight",
            ]
            fusion_map[target_w] = {"sources": sources_w, "dim": 0}

            # Handle biases if they exist
            if module.qkv_proj.bias is not None:
                target_b = f"{name}.qkv_proj.bias"
                sources_b = [
                    f"{name}.q_proj.bias",
                    f"{name}.k_proj.bias",
                    f"{name}.v_proj.bias",
                ]
                fusion_map[target_b] = {"sources": sources_b, "dim": 0}

        # --- Rule for Qwen3Mlp Gate/Up Fusion ---
        elif isinstance(module, Qwen3Mlp):
            # Handle weights
            target_w = f"{name}.gate_up_proj.weight"
            sources_w = [f"{name}.gate_proj.weight", f"{name}.up_proj.weight"]
            fusion_map[target_w] = {"sources": sources_w, "dim": 0}

            # Handle biases (Qwen3 uses bias in MLP layers)
            target_b = f"{name}.gate_up_proj.bias"
            sources_b = [f"{name}.gate_proj.bias", f"{name}.up_proj.bias"]
            fusion_map[target_b] = {"sources": sources_b, "dim": 0}

    return fusion_map


class Qwen3Mlp(nn.Module):
    """Qwen3 MLP layer with SiLU activation function and bias in feed-forward layers."""

    def __init__(self, config: Qwen3Arch):
        """Initialize the Qwen3 MLP layer."""
        super().__init__()
        self.config = config
        self.gate_up_proj = nn.Linear(
            config.hidden_size,
            2 * config.intermediate_size,  # Double the output dimension
            bias=False,  # Qwen3 0.6B does not use bias in feed-forward layers
            device=config.device,
            dtype=config.dtype,
        )
        self.down_proj = nn.Linear(
            config.intermediate_size,
            config.hidden_size,
            bias=False,  # Qwen3 0.6B does not use bias in feed-forward layers
            device=config.device,
            dtype=config.dtype,
        )
        self.act_fn = nn.SiLU()

    def forward(self, x):
        """Forward pass through the MLP layer."""
        gate_up_proj_out = self.gate_up_proj(x)
        gate_proj, up_proj = gate_up_proj_out.chunk(2, dim=-1)

        interim = self.act_fn(gate_proj) * up_proj

        down_proj = self.down_proj(interim)
        return down_proj


class Qwen3Attention(nn.Module):
    """Qwen3 attention module with FlashInfer support and QK normalization."""

    def __init__(self, config: Qwen3Arch, layer_idx: int):
        """Initialize the Qwen3 attention module."""
        super().__init__()
        self.config = config
        self.layer_idx = layer_idx

        # Define the output sizes for Q, K, and V for clarity
        self.q_size = config.num_query_heads * config.head_size
        self.k_size = config.num_key_value_heads * config.head_size
        self.v_size = config.num_key_value_heads * config.head_size

        # Qwen3 uses attention_bias for QKV projections
        attention_bias = getattr(config, "attention_bias", False)

        self.qkv_proj = nn.Linear(
            config.hidden_size,
            self.q_size + self.k_size + self.v_size,
            bias=attention_bias,
            device=config.device,
            dtype=config.dtype,
        )

        self.o_proj = nn.Linear(
            config.num_query_heads * config.head_size,
            config.hidden_size,
            bias=False,
            device=config.device,
            dtype=config.dtype,
        )

        # Qwen3 uses QK normalization - critical for stability
        self.q_norm = nn.RMSNorm(
            config.head_size,
            eps=config.rms_norm_eps,
            device=config.device,
            dtype=config.dtype,
        )
        self.k_norm = nn.RMSNorm(
            config.head_size,
            eps=config.rms_norm_eps,
            device=config.device,
            dtype=config.dtype,
        )

    def forward(
<<<<<<< HEAD
            self,
            adapter_buffer: AdapterBuffer | None,
            wrapper,
            hidden_states: torch.Tensor,
            position_ids: torch.Tensor,
            kv_cache_at_layer: torch.Tensor,
            kv_page_indices: torch.Tensor,
            kv_page_indptr: torch.Tensor,
            kv_last_page_lens: torch.Tensor,
            batch_indices: torch.Tensor,
            batch_positions: torch.Tensor,
=======
        self,
        wrapper,
        hidden_states: torch.Tensor,
        position_ids: torch.Tensor,
        kv_cache_at_layer: torch.Tensor,
        kv_page_indices: torch.Tensor,
        kv_page_indptr: torch.Tensor,
        kv_last_page_lens: torch.Tensor,
        batch_indices: torch.Tensor,
        batch_positions: torch.Tensor,
>>>>>>> 0a13c55f
    ) -> torch.Tensor:
        """Forward pass through the attention module."""

        n, _ = hidden_states.size()

        qkv_states = self.qkv_proj(hidden_states)
        query_states, key_states, value_states = torch.split(
            qkv_states, [self.q_size, self.k_size, self.v_size], dim=-1
        )

        # apply adapters if provided
        if adapter_buffer is not None:
            delta = adapter_buffer.compute_lora_delta(self.layer_idx, hidden_states)
            q_delta = delta[0]
            k_delta = delta[1]
            v_delta = delta[2]
            query_states.add_(q_delta)
            key_states.add_(k_delta)
            value_states.add_(v_delta)

        # Reshape and continue as before
        query_states = query_states.view(
            n, self.config.num_query_heads, self.config.head_size
        )
        key_states = key_states.view(
            n, self.config.num_key_value_heads, self.config.head_size
        )
        value_states = value_states.view(
            n, self.config.num_key_value_heads, self.config.head_size
        )

        # Apply QK normalization (critical for Qwen3)
        query_states = self.q_norm(query_states)
        key_states = self.k_norm(key_states)

        # Apply RoPE with Qwen3 specific parameters
        ops.apply_rope_pos_ids_inplace(
            q=query_states,
            k=key_states,
            pos_ids=position_ids,
            rope_theta=self.config.rope_theta,
        )

        # Ensure query_states matches the configured dtype for FlashInfer plan
        if query_states.dtype != self.config.dtype:
            query_states = query_states.to(self.config.dtype)

        ops.append_paged_kv_cache(
            append_key=key_states,
            append_value=value_states,
            batch_indices=batch_indices,
            positions=batch_positions,
            paged_kv_cache=kv_cache_at_layer[self.layer_idx],
            kv_indices=kv_page_indices,
            kv_indptr=kv_page_indptr,
            kv_last_page_len=kv_last_page_lens,
            kv_layout="NHD",
        )

        attn_output = wrapper.run(query_states, kv_cache_at_layer[self.layer_idx])
        attn_output = attn_output.reshape(n, -1)

        attn_output = self.o_proj(attn_output)

        return attn_output


class Qwen3DecoderLayer(nn.Module):
    """Qwen3 decoder layer."""

    def __init__(self, config: Qwen3Arch, layer_idx: int):
        """Initialize the Qwen3 decoder layer."""
        super().__init__()

        self.self_attn = Qwen3Attention(config, layer_idx)

        self.mlp = Qwen3Mlp(config)
        self.input_layernorm = nn.RMSNorm(
            config.hidden_size,
            eps=config.rms_norm_eps,
            device=config.device,
            dtype=config.dtype,
        )
        self.post_attention_layernorm = nn.RMSNorm(
            config.hidden_size,
            eps=config.rms_norm_eps,
            device=config.device,
            dtype=config.dtype,
        )

    def forward(
<<<<<<< HEAD
            self,
            adapter_buffer: AdapterBuffer | None,
            wrapper,
            hidden_states: torch.Tensor,
            position_ids: torch.Tensor,
            kv_cache_at_layer: torch.Tensor,
            kv_page_indices: torch.Tensor,
            kv_page_indptr: torch.Tensor,
            kv_last_page_lens: torch.Tensor,
            batch_indices: torch.Tensor,
            batch_positions: torch.Tensor,
=======
        self,
        wrapper,
        hidden_states: torch.Tensor,
        position_ids: torch.Tensor,
        kv_cache_at_layer: torch.Tensor,
        kv_page_indices: torch.Tensor,
        kv_page_indptr: torch.Tensor,
        kv_last_page_lens: torch.Tensor,
        batch_indices: torch.Tensor,
        batch_positions: torch.Tensor,
>>>>>>> 0a13c55f
    ) -> torch.Tensor:
        """Forward pass through the decoder layer."""
        residual = hidden_states

        hidden_states = self.input_layernorm(hidden_states)

        # Self Attention
        hidden_states = self.self_attn(
            adapter_buffer=adapter_buffer,
            wrapper=wrapper,
            hidden_states=hidden_states,
            position_ids=position_ids,
            kv_cache_at_layer=kv_cache_at_layer,
            kv_page_indices=kv_page_indices,
            kv_page_indptr=kv_page_indptr,
            kv_last_page_lens=kv_last_page_lens,
            batch_indices=batch_indices,
            batch_positions=batch_positions,
        )

        hidden_states = residual + hidden_states

        # Fully Connected
        residual = hidden_states
        hidden_states = self.post_attention_layernorm(hidden_states)

        hidden_states = self.mlp(hidden_states)

        hidden_states = residual + hidden_states

        return hidden_states


class Qwen3Model(nn.Module):
    """Qwen3 model with FlashInfer support."""

    def __init__(self, config: Qwen3Arch):
        """Initialize the Qwen3 model."""
        super().__init__()
        self.config = config

        self.embed_tokens = nn.Embedding(
            config.vocab_size,
            config.hidden_size,
            padding_idx=0,
            device=config.device,
            dtype=config.dtype,
        )
        self.layers = nn.ModuleList(
            [
                Qwen3DecoderLayer(config, layer_idx)
                for layer_idx in range(config.num_layers)
            ]
        )
        self.norm = nn.RMSNorm(
            config.hidden_size,
            eps=config.rms_norm_eps,
            device=config.device,
            dtype=config.dtype,
        )

        self.workspace_buffer = torch.empty(
            128 * 1024 * 1024, dtype=torch.uint8, device=config.device
        )
        self.wrapper_decode = ops.BatchDecodeWithPagedKVCacheWrapper(
            self.workspace_buffer, "NHD"
        )
        self.wrapper_append = ops.BatchPrefillWithPagedKVCacheWrapper(
            self.workspace_buffer, "NHD"
        )

    def forward(
<<<<<<< HEAD
            self,
            adapter: Adapter | None,
            seeds: torch.Tensor | None,
            input_embeds: torch.Tensor,
            position_ids: torch.Tensor,
            kv_cache_at_layer: torch.Tensor,
            kv_page_indices: torch.Tensor,
            kv_page_indptr: torch.Tensor,
            kv_last_page_lens: torch.Tensor,
            qo_indptr: torch.Tensor,
            custom_mask: torch.Tensor,
            single_token_inference_mode: bool = False,
=======
        self,
        input_embeds: torch.Tensor,
        position_ids: torch.Tensor,
        kv_cache_at_layer: torch.Tensor,
        kv_page_indices: torch.Tensor,
        kv_page_indptr: torch.Tensor,
        kv_last_page_lens: torch.Tensor,
        qo_indptr: torch.Tensor,
        custom_mask: torch.Tensor,
        single_token_inference_mode: bool = False,
>>>>>>> 0a13c55f
    ) -> torch.Tensor:
        """Forward pass through the Qwen3 model."""
        hidden_states = input_embeds
        n, _ = hidden_states.size()

        page_size = kv_cache_at_layer[0].shape[2]

        if adapter is not None:

            adapter_buffer = AdapterBuffer(
                adapter=adapter,
                seeds=seeds,
            )
        else:
            adapter_buffer = None

        batch_indices, batch_positions = ops.get_batch_indices_positions(
            append_indptr=qo_indptr,
            seq_lens=ops.get_seq_lens(kv_page_indptr, kv_last_page_lens, page_size),
            nnz=n,
        )

        # check if its decoding (qo_indptr is )
        if single_token_inference_mode:
            self.wrapper_decode.plan(
                indptr=kv_page_indptr,
                indices=kv_page_indices,
                last_page_len=kv_last_page_lens,
                num_qo_heads=self.config.num_query_heads,
                num_kv_heads=self.config.num_key_value_heads,
                head_dim=self.config.head_size,
                page_size=page_size,
                pos_encoding_mode="NONE",
                q_data_type=self.config.dtype,
            )
            wrapper = self.wrapper_decode
        else:
            self.wrapper_append.plan(
                qo_indptr=qo_indptr,
                paged_kv_indptr=kv_page_indptr,
                paged_kv_indices=kv_page_indices,
                paged_kv_last_page_len=kv_last_page_lens,
                num_qo_heads=self.config.num_query_heads,
                num_kv_heads=self.config.num_key_value_heads,
                head_dim_qk=self.config.head_size,
                page_size=page_size,
                custom_mask=custom_mask,
                q_data_type=self.config.dtype,
            )
            wrapper = self.wrapper_append

        for decoder_layer in self.layers:
            layer_outputs = decoder_layer(
                adapter_buffer=adapter_buffer,
                wrapper=wrapper,
                hidden_states=hidden_states,
                position_ids=position_ids,
                kv_cache_at_layer=kv_cache_at_layer,
                kv_page_indices=kv_page_indices,
                kv_page_indptr=kv_page_indptr,
                kv_last_page_lens=kv_last_page_lens,
                batch_indices=batch_indices,
                batch_positions=batch_positions,
            )

            hidden_states = layer_outputs

        hidden_states = self.norm(hidden_states)

        return hidden_states


class Qwen3ForCausalLM(nn.Module):
    """Qwen3 model for causal language modeling."""

    def __init__(self, config: Qwen3Arch):
        """Initialize the Qwen3 causal LM model."""
        super().__init__()
        self.config = config
        self.model = Qwen3Model(config)
        self.lm_head = nn.Linear(
            config.hidden_size,
            config.vocab_size,
            bias=False,
            device=config.device,
            dtype=config.dtype,
        )

    def forward(self):
        """
        Should not be called. Method 'forward' is abstract in class
        'torch.nn.modules.module' so must be overridden in child class.
        """
        raise NotImplementedError("Should not be called")<|MERGE_RESOLUTION|>--- conflicted
+++ resolved
@@ -6,13 +6,8 @@
 from torch import nn
 
 import flashinfer as ops
-<<<<<<< HEAD
-from adapter import Adapter, AdapterBuffer
-from config import L4maConfig
-=======
 
 from config.qwen3 import Qwen3Arch
->>>>>>> 0a13c55f
 
 VERSION = "0.1.0"
 
@@ -144,19 +139,6 @@
         )
 
     def forward(
-<<<<<<< HEAD
-            self,
-            adapter_buffer: AdapterBuffer | None,
-            wrapper,
-            hidden_states: torch.Tensor,
-            position_ids: torch.Tensor,
-            kv_cache_at_layer: torch.Tensor,
-            kv_page_indices: torch.Tensor,
-            kv_page_indptr: torch.Tensor,
-            kv_last_page_lens: torch.Tensor,
-            batch_indices: torch.Tensor,
-            batch_positions: torch.Tensor,
-=======
         self,
         wrapper,
         hidden_states: torch.Tensor,
@@ -167,7 +149,6 @@
         kv_last_page_lens: torch.Tensor,
         batch_indices: torch.Tensor,
         batch_positions: torch.Tensor,
->>>>>>> 0a13c55f
     ) -> torch.Tensor:
         """Forward pass through the attention module."""
 
@@ -177,16 +158,6 @@
         query_states, key_states, value_states = torch.split(
             qkv_states, [self.q_size, self.k_size, self.v_size], dim=-1
         )
-
-        # apply adapters if provided
-        if adapter_buffer is not None:
-            delta = adapter_buffer.compute_lora_delta(self.layer_idx, hidden_states)
-            q_delta = delta[0]
-            k_delta = delta[1]
-            v_delta = delta[2]
-            query_states.add_(q_delta)
-            key_states.add_(k_delta)
-            value_states.add_(v_delta)
 
         # Reshape and continue as before
         query_states = query_states.view(
@@ -259,19 +230,6 @@
         )
 
     def forward(
-<<<<<<< HEAD
-            self,
-            adapter_buffer: AdapterBuffer | None,
-            wrapper,
-            hidden_states: torch.Tensor,
-            position_ids: torch.Tensor,
-            kv_cache_at_layer: torch.Tensor,
-            kv_page_indices: torch.Tensor,
-            kv_page_indptr: torch.Tensor,
-            kv_last_page_lens: torch.Tensor,
-            batch_indices: torch.Tensor,
-            batch_positions: torch.Tensor,
-=======
         self,
         wrapper,
         hidden_states: torch.Tensor,
@@ -282,7 +240,6 @@
         kv_last_page_lens: torch.Tensor,
         batch_indices: torch.Tensor,
         batch_positions: torch.Tensor,
->>>>>>> 0a13c55f
     ) -> torch.Tensor:
         """Forward pass through the decoder layer."""
         residual = hidden_states
@@ -291,7 +248,6 @@
 
         # Self Attention
         hidden_states = self.self_attn(
-            adapter_buffer=adapter_buffer,
             wrapper=wrapper,
             hidden_states=hidden_states,
             position_ids=position_ids,
@@ -355,20 +311,6 @@
         )
 
     def forward(
-<<<<<<< HEAD
-            self,
-            adapter: Adapter | None,
-            seeds: torch.Tensor | None,
-            input_embeds: torch.Tensor,
-            position_ids: torch.Tensor,
-            kv_cache_at_layer: torch.Tensor,
-            kv_page_indices: torch.Tensor,
-            kv_page_indptr: torch.Tensor,
-            kv_last_page_lens: torch.Tensor,
-            qo_indptr: torch.Tensor,
-            custom_mask: torch.Tensor,
-            single_token_inference_mode: bool = False,
-=======
         self,
         input_embeds: torch.Tensor,
         position_ids: torch.Tensor,
@@ -379,22 +321,12 @@
         qo_indptr: torch.Tensor,
         custom_mask: torch.Tensor,
         single_token_inference_mode: bool = False,
->>>>>>> 0a13c55f
     ) -> torch.Tensor:
         """Forward pass through the Qwen3 model."""
         hidden_states = input_embeds
         n, _ = hidden_states.size()
 
         page_size = kv_cache_at_layer[0].shape[2]
-
-        if adapter is not None:
-
-            adapter_buffer = AdapterBuffer(
-                adapter=adapter,
-                seeds=seeds,
-            )
-        else:
-            adapter_buffer = None
 
         batch_indices, batch_positions = ops.get_batch_indices_positions(
             append_indptr=qo_indptr,
@@ -433,7 +365,6 @@
 
         for decoder_layer in self.layers:
             layer_outputs = decoder_layer(
-                adapter_buffer=adapter_buffer,
                 wrapper=wrapper,
                 hidden_states=hidden_states,
                 position_ids=position_ids,
